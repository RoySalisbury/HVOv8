--- conflicted
+++ resolved
@@ -137,15 +137,7 @@
             var header = new byte[] { 0x55, 0xAA, 0xEB, 0x90 };
             if (header.SequenceEqual(eventArgs.Value[0..4])) 
             {
-<<<<<<< HEAD
                 this._notificationBuffer.Clear();
-=======
-                if ((eventArgs.Value[0] == 0x55) && (eventArgs.Value[1] == 0xAA) && (eventArgs.Value[2] == 0xEB) && (eventArgs.Value[3] == 0x90))
-                {
-                    var uuid = await sender.GetUUIDAsync();
-                    Console.WriteLine($"Notify Sender: {uuid}, \tLength: {eventArgs.Value.Length} \tValue: {BitConverter.ToString(eventArgs.Value)}");
-                }
->>>>>>> 14620bc6
             }
 
             this._notificationBuffer.AddRange(eventArgs.Value);
